--- conflicted
+++ resolved
@@ -23,8 +23,5 @@
 hyper-tls = "0.5.0"
 hyper = { version = "0.14.20", features = [ "full" ] }
 which = "4.2.5"
-<<<<<<< HEAD
 rust-embed = "6.4.0"
-=======
-tracing = "0.1.35"
->>>>>>> 372b0a95
+tracing = "0.1.35"